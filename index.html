--- conflicted
+++ resolved
@@ -1,376 +1,374 @@
-<!DOCTYPE html>
-<!--[if IE 9]> <html lang="en" class="ie9"> <![endif]-->
-<!--[if !IE]><!-->
-<html lang="en">
-<!--<![endif]-->
-	<head>
-		<meta charset="utf-8">
-		<title>SeaHorn | A Verification Framework</title>
-		<meta name="description" content="The SeaHorn Verification Framework">
-		<meta name="author" content="htmlcoder.me">
+<!DOCTYPE html>
+<!--[if IE 9]> <html lang="en" class="ie9"> <![endif]-->
+<!--[if !IE]><!-->
+<html lang="en">
+<!--<![endif]-->
+	<head>
+		<meta charset="utf-8">
+		<title>SeaHorn | A Verification Framework</title>
+		<meta name="description" content="The SeaHorn Verification Framework">
+		<meta name="author" content="htmlcoder.me">
+
+		<!-- Mobile Meta -->
+		<meta name="viewport" content="width=device-width, initial-scale=1.0">
+
+		<!-- Favicon -->
+		<link rel="shortcut icon" href="images/favicon.ico">
+
+		<!-- Web Fonts -->
+		<link href='http://fonts.googleapis.com/css?family=Open+Sans:400italic,700italic,400,700,300&amp;subset=latin,latin-ext' rel='stylesheet' type='text/css'>
+		<link href='http://fonts.googleapis.com/css?family=Raleway:700,400,300' rel='stylesheet' type='text/css'>
+
+		<!-- Bootstrap core CSS -->
+		<link href="bootstrap/css/bootstrap.css" rel="stylesheet">
+
+		<!-- Font Awesome CSS -->
+		<link href="fonts/font-awesome/css/font-awesome.css" rel="stylesheet">
+
+                <link rel="stylesheet" href="css/gh-fork-ribbon.css">
+
+		<!-- Plugins -->
+		<link href="css/animations.css" rel="stylesheet">
+
+		<!-- Worthy core CSS file -->
+		<link href="css/style.css" rel="stylesheet">
+
+		<!-- Custom css -->
+		<link href="css/custom.css" rel="stylesheet">
+	</head>
+
+	<body class="no-trans">
+		<!-- scrollToTop -->
+		<!-- ================ -->
+		<div class="scrollToTop"><i class="icon-up-open-big"></i></div>
+
+		<!-- header start -->
+		<!-- ================ -->
+		<header class="header fixed clearfix navbar navbar-fixed-top">
+			<div class="container">
+				<div class="row">
+					<div class="col-md-4">
+
+
+						<!-- header-left start -->
+						<!-- ================ -->
+						<div class="header-left clearfix">
+
+							<!-- logo -->
+							<div class="logo smooth-scroll">
+								<!-- <a href="#banner"><img id="logo" src="images/logo.png" alt="SeaHorn"></a> -->
+							</div>
+
+							<!-- name-and-slogan -->
+							<div class="site-name-and-slogan smooth-scroll">
+								<div class="site-name"><a href="#banner">SeaHorn</a></div>
+								<!-- <div class="site-slogan">A Verification FrameWork </div> -->
+							</div>
+
+						</div>
+						<!-- header-left end -->
+
+					</div>
+					<div class="col-md-8">
+
+
+						<!-- header-right start -->
+						<!-- ================ -->
+						<div class="header-right clearfix">
+
+							<!-- main-navigation start -->
+							<!-- ================ -->
+							<div class="main-navigation animated">
+
+								<!-- navbar start -->
+								<!-- ================ -->
+								<nav class="navbar navbar-default" role="navigation">
+									<div class="container-fluid">
+
+										<!-- Toggle get grouped for better mobile display -->
+										<div class="navbar-header">
+											<button type="button" class="navbar-toggle" data-toggle="collapse" data-target="#navbar-collapse-1">
+												<span class="sr-only">Toggle navigation</span>
+												<span class="icon-bar"></span>
+												<span class="icon-bar"></span>
+												<span class="icon-bar"></span>
+											</button>
+										</div>
+
+										<!-- Collect the nav links, forms, and other content for toggling -->
+										<div class="collapse navbar-collapse scrollspy smooth-scroll" id="navbar-collapse-1">
+											<ul class="nav navbar-nav navbar-right">
+												<li class="active"><a href="#banner">Home</a></li>
+												<li><a href="#about">About</a></li>
+                                                <li><a href="#download">Download</a></li>
+												<li><a href="#publications">Publications</a></li>
+                                                <li><a href="#people">People</a></li>
+												<!-- <li><a href="#contact">Contact</a></li> -->
+											</ul>
+										</div>
+
+									</div>
+								</nav>
+								<!-- navbar end -->
+
+							</div>
+							<!-- main-navigation end -->
+
+                                                  </div>
+						</div>
+						<!-- header-right end -->
+                                                    <div class="github-fork-ribbon-wrapper right">
+                                                    <div class="github-fork-ribbon">
+                                                      <a href="https://github.com/seahorn/seahorn">Fork me on GitHub</a>
+                                                    </div>
+
+					</div>
+				</div>
+			</div>
+		</header>
+		<!-- header end -->
+
+		<!-- banner start -->
+		<!-- ================ -->
+		<div id="banner" class="banner">
+			<div class="banner-image"></div>
+			<div class="banner-caption">
+				<div class="container">
+					<div class="row">
+						<div class="col-md-8 col-md-offset-2 object-non-visible" data-animation-effect="fadeIn">
+							<h1 class="text-center"> <span>SeaHorn</span></h1>
+							<p class="lead text-center">A fully automated verification framework for LLVM-based languages.</p>
+						</div>
+					</div>
+				</div>
+			</div>
+		</div>
+		<!-- banner end -->
+
+		<!-- section start -->
+		<!-- ================ -->
+		<div class="section clearfix object-non-visible" data-animation-effect="fadeIn">
+			<div class="container">
+				<div class="row">
+					<div class="col-md-12">
+						<h1 id="about" class="title text-center"><span>About</span></h1>
+						<!-- <p class="lead text-center">automatic verification framework for LLVM-based languages</p> -->
+						<div class="space"></div>
+						<div class="row">
+							<div class="col-md-6">
+								<img src="images/seahorn_arch.png" alt="">
+								<div class="space"></div>
+							</div>
+							<div class="col-md-6">
+								<div class="panel-group" id="accordion" role="tablist" aria-multiselectable="true">
+									<div class="panel panel-default">
+										<div class="panel-heading" role="tab" id="headingOne">
+											<h4 class="panel-title">
+												<a data-toggle="collapse" data-parent="#accordion" href="#collapseOne" aria-expanded="true" aria-controls="collapseOne">
+												Front-End
+												</a>
+											</h4>
+										</div>
+										<div id="collapseOne" class="panel-collapse collapse in" role="tabpanel" aria-labelledby="headingOne">
+											<div class="panel-body">
+                                                                                          Takes an LLVM based program (e.g., C) input
+  program and generates LLVM IR bitcode. Specifically, it performs the
+  pre-processing and optimization of the bitcode for verification
+  purposes.
+
+											</div>
+										</div>
+									</div>
+									<div class="panel panel-default">
+										<div class="panel-heading" role="tab" id="headingTwo">
+											<h4 class="panel-title">
+												<a class="collapsed" data-toggle="collapse" data-parent="#accordion" href="#collapseTwo" aria-expanded="false" aria-controls="collapseTwo">
+												Middle-End
+												</a>
+											</h4>
+										</div>
+										<div id="collapseTwo" class="panel-collapse collapse" role="tabpanel" aria-labelledby="headingTwo">
+											<div class="panel-body">
+                                                                                          Takes as input the optimized LLVM bitcode and
+  emits verification condition as Constrained Horn Clauses (CHC). The
+  middle-end is in charge of selecting encoding of the VCs and the
+  degree of precision.
+											</div>
+										</div>
+									</div>
+									<div class="panel panel-default">
+										<div class="panel-heading" role="tab" id="headingThree">
+											<h4 class="panel-title">
+											  <a class="collapsed" data-toggle="collapse" data-parent="#accordion" href="#collapseThree" aria-expanded="false" aria-controls="collapseThree"> Back-End
+												</a>
+											</h4>
+										</div>
+										<div id="collapseThree" class="panel-collapse collapse" role="tabpanel" aria-labelledby="headingThree">
+											<div class="panel-body">
+Takes CHC as input and outputs the result of the
+  analysis. In principle, any verification engine that digests CHC
+  clauses could be used to discharge the VCs. Currently, <span>SeaHorn</span>
+  employs several SMT-based model checking engines based on
+  PDR/IC3. Complementary, <span>SeaHorn</span> uses the abstract
+  interpretation-based analyzer <a href="https://github.com/seahorn/crab">CRAB</a> (A language-agnostic framework for abstract interpretation) for providing numerical
+  invariants.
+											</div>
+										</div>
+									</div>
+								</div>
+					</div>
+				</div>
+			</div>
+		</div>
+
+
+
+
+
+
+		<!-- section end -->
+
+		<!-- section start -->
+		<!-- ================ -->
+		<div class="section">
+			<div class="container object-non-visible" data-animation-effect="fadeIn">
+				<h1 id="publications" class="title text-center"><span>Publications</span></h1>
+				<div class="row">
+				  <ul class="list-unstyled">
+                                    <li><i class="fa fa-caret-right pr-10 text-colored"></i>A. Gurfinkel: <a hreaf="http://arieg.bitbucket.org/ssft15.html"> SeaHorn Tutorial</a>.</li>
 
-		<!-- Mobile Meta -->
-		<meta name="viewport" content="width=device-width, initial-scale=1.0">
+ <li><i class="fa fa-caret-right pr-10 text-colored"></i>C. Urabn, A. Gurfinkel, T.Kahsai<a hreaf="papers/termination_tacas16.pdf">Synthesizing Ranking Functions from Bits and Pieces</a>. At TACAS 2016. To appear. </li>
+                         <li><i class="fa fa-caret-right pr-10 text-colored"></i>T.Kahsai, J.Navas, D. Jovanovic, M. Schaf. <a hreaf="papers/lpar2015.pdf"> Finding Inconsistencies in Programs with Loops</a>. At LPAR 2015. LNCS 9450, pp. 499-514, 2015. </li>
 
-		<!-- Favicon -->
-		<link rel="shortcut icon" href="images/favicon.ico">
-
-		<!-- Web Fonts -->
-		<link href='http://fonts.googleapis.com/css?family=Open+Sans:400italic,700italic,400,700,300&amp;subset=latin,latin-ext' rel='stylesheet' type='text/css'>
-		<link href='http://fonts.googleapis.com/css?family=Raleway:700,400,300' rel='stylesheet' type='text/css'>
-
-		<!-- Bootstrap core CSS -->
-		<link href="bootstrap/css/bootstrap.css" rel="stylesheet">
-
-		<!-- Font Awesome CSS -->
-		<link href="fonts/font-awesome/css/font-awesome.css" rel="stylesheet">
-
-                <link rel="stylesheet" href="css/gh-fork-ribbon.css">
-
-		<!-- Plugins -->
-		<link href="css/animations.css" rel="stylesheet">
-
-		<!-- Worthy core CSS file -->
-		<link href="css/style.css" rel="stylesheet">
-
-		<!-- Custom css -->
-		<link href="css/custom.css" rel="stylesheet">
-	</head>
-
-	<body class="no-trans">
-		<!-- scrollToTop -->
-		<!-- ================ -->
-		<div class="scrollToTop"><i class="icon-up-open-big"></i></div>
-
-		<!-- header start -->
-		<!-- ================ -->
-		<header class="header fixed clearfix navbar navbar-fixed-top">
-			<div class="container">
-				<div class="row">
-					<div class="col-md-4">
-
-
-						<!-- header-left start -->
-						<!-- ================ -->
-						<div class="header-left clearfix">
-
-							<!-- logo -->
-							<div class="logo smooth-scroll">
-								<!-- <a href="#banner"><img id="logo" src="images/logo.png" alt="SeaHorn"></a> -->
-							</div>
-
-							<!-- name-and-slogan -->
-							<div class="site-name-and-slogan smooth-scroll">
-								<div class="site-name"><a href="#banner">SeaHorn</a></div>
-								<!-- <div class="site-slogan">A Verification FrameWork </div> -->
-							</div>
-
-						</div>
-						<!-- header-left end -->
-
-					</div>
-					<div class="col-md-8">
-
-
-						<!-- header-right start -->
-						<!-- ================ -->
-						<div class="header-right clearfix">
-
-							<!-- main-navigation start -->
-							<!-- ================ -->
-							<div class="main-navigation animated">
-
-								<!-- navbar start -->
-								<!-- ================ -->
-								<nav class="navbar navbar-default" role="navigation">
-									<div class="container-fluid">
-
-										<!-- Toggle get grouped for better mobile display -->
-										<div class="navbar-header">
-											<button type="button" class="navbar-toggle" data-toggle="collapse" data-target="#navbar-collapse-1">
-												<span class="sr-only">Toggle navigation</span>
-												<span class="icon-bar"></span>
-												<span class="icon-bar"></span>
-												<span class="icon-bar"></span>
-											</button>
-										</div>
-
-										<!-- Collect the nav links, forms, and other content for toggling -->
-										<div class="collapse navbar-collapse scrollspy smooth-scroll" id="navbar-collapse-1">
-											<ul class="nav navbar-nav navbar-right">
-												<li class="active"><a href="#banner">Home</a></li>
-												<li><a href="#about">About</a></li>
-                                                <li><a href="#download">Download</a></li>
-												<li><a href="#publications">Publications</a></li>
-                                                <li><a href="#people">People</a></li>
-												<!-- <li><a href="#contact">Contact</a></li> -->
-											</ul>
-										</div>
-
-									</div>
-								</nav>
-								<!-- navbar end -->
-
-							</div>
-							<!-- main-navigation end -->
-
-                                                  </div>
-						</div>
-						<!-- header-right end -->
-                                                    <div class="github-fork-ribbon-wrapper right">
-                                                    <div class="github-fork-ribbon">
-                                                      <a href="https://github.com/seahorn/seahorn">Fork me on GitHub</a>
-                                                    </div>
-
-					</div>
-				</div>
-			</div>
-		</header>
-		<!-- header end -->
-
-		<!-- banner start -->
-		<!-- ================ -->
-		<div id="banner" class="banner">
-			<div class="banner-image"></div>
-			<div class="banner-caption">
-				<div class="container">
-					<div class="row">
-						<div class="col-md-8 col-md-offset-2 object-non-visible" data-animation-effect="fadeIn">
-							<h1 class="text-center"> <span>SeaHorn</span></h1>
-							<p class="lead text-center">A fully automated verification framework for LLVM-based languages.</p>
-						</div>
-					</div>
-				</div>
-			</div>
-		</div>
-		<!-- banner end -->
-
-		<!-- section start -->
-		<!-- ================ -->
-		<div class="section clearfix object-non-visible" data-animation-effect="fadeIn">
-			<div class="container">
-				<div class="row">
-					<div class="col-md-12">
-						<h1 id="about" class="title text-center"><span>About</span></h1>
-						<!-- <p class="lead text-center">automatic verification framework for LLVM-based languages</p> -->
-						<div class="space"></div>
-						<div class="row">
-							<div class="col-md-6">
-								<img src="images/seahorn_arch.png" alt="">
-								<div class="space"></div>
-							</div>
-							<div class="col-md-6">
-								<div class="panel-group" id="accordion" role="tablist" aria-multiselectable="true">
-									<div class="panel panel-default">
-										<div class="panel-heading" role="tab" id="headingOne">
-											<h4 class="panel-title">
-												<a data-toggle="collapse" data-parent="#accordion" href="#collapseOne" aria-expanded="true" aria-controls="collapseOne">
-												Front-End
-												</a>
-											</h4>
-										</div>
-										<div id="collapseOne" class="panel-collapse collapse in" role="tabpanel" aria-labelledby="headingOne">
-											<div class="panel-body">
-                                                                                          Takes an LLVM based program (e.g., C) input
-  program and generates LLVM IR bitcode. Specifically, it performs the
-  pre-processing and optimization of the bitcode for verification
-  purposes.
-
-											</div>
-										</div>
-									</div>
-									<div class="panel panel-default">
-										<div class="panel-heading" role="tab" id="headingTwo">
-											<h4 class="panel-title">
-												<a class="collapsed" data-toggle="collapse" data-parent="#accordion" href="#collapseTwo" aria-expanded="false" aria-controls="collapseTwo">
-												Middle-End
-												</a>
-											</h4>
-										</div>
-										<div id="collapseTwo" class="panel-collapse collapse" role="tabpanel" aria-labelledby="headingTwo">
-											<div class="panel-body">
-                                                                                          Takes as input the optimized LLVM bitcode and
-  emits verification condition as Constrained Horn Clauses (CHC). The
-  middle-end is in charge of selecting encoding of the VCs and the
-  degree of precision.
-											</div>
-										</div>
-									</div>
-									<div class="panel panel-default">
-										<div class="panel-heading" role="tab" id="headingThree">
-											<h4 class="panel-title">
-											  <a class="collapsed" data-toggle="collapse" data-parent="#accordion" href="#collapseThree" aria-expanded="false" aria-controls="collapseThree"> Back-End
-												</a>
-											</h4>
-										</div>
-										<div id="collapseThree" class="panel-collapse collapse" role="tabpanel" aria-labelledby="headingThree">
-											<div class="panel-body">
-Takes CHC as input and outputs the result of the
-  analysis. In principle, any verification engine that digests CHC
-  clauses could be used to discharge the VCs. Currently, <span>SeaHorn</span>
-  employs several SMT-based model checking engines based on
-  PDR/IC3. Complementary, <span>SeaHorn</span> uses the abstract
-  interpretation-based analyzer <a href="https://github.com/seahorn/crab">CRAB</a> (A language-agnostic framework for abstract interpretation) for providing numerical
-  invariants.
-											</div>
-										</div>
-									</div>
-								</div>
-					</div>
-				</div>
-			</div>
-		</div>
-
-
-
-
-
-
-		<!-- section end -->
-
-		<!-- section start -->
-		<!-- ================ -->
-		<div class="section">
-			<div class="container object-non-visible" data-animation-effect="fadeIn">
-				<h1 id="publications" class="title text-center"><span>Publications</span></h1>
-				<div class="row">
-				  <ul class="list-unstyled">
-                                    <li><i class="fa fa-caret-right pr-10 text-colored"></i>A. Gurfinkel: <a hreaf="http://arieg.bitbucket.org/ssft15.html"> SeaHorn Tutorial</a>.</li>
-<<<<<<< HEAD
- <li><i class="fa fa-caret-right pr-10 text-colored"></i>C. Urabn, A. Gurfinkel, T.Kahsai<a hreaf="papers/termination_tacas16.pdf">Synthesizing Ranking Functions from Bits and Pieces</a>. At TACAS 2016. To appear. </li>
-                         <li><i class="fa fa-caret-right pr-10 text-colored"></i>T.Kahsai, J.Navas, D. Jovanovic, M. Schaf. <a hreaf="papers/lpar2015.pdf"> Finding Inconsistencies in Programs with Loops</a>. At LPAR 2015 proceedings. pp. 499-514, 2015. </li>
-=======
-                         <li><i class="fa fa-caret-right pr-10 text-colored"></i>G.Gange, J.A.Navas, P.Schachte, H.Sondergaard, P.Stuckey. <a hreaf="papers/vmcai16.pdf"> An Abstract Domain of Uninterpreted Functions</a>. At VMCAI 2016. To appear. </li>
-                         <li><i class="fa fa-caret-right pr-10 text-colored"></i>T.Kahsai, J.A.Navas, D. Jovanovic, M. Schaf. <a hreaf="papers/lpar2015.pdf"> Finding Inconsistencies in Programs with Loops</a>. At LPAR 2015. To appear. </li>
->>>>>>> 9cf8dfde
-                      <li><i class="fa fa-caret-right pr-10 text-colored"></i>A. Gurfinkel <a hreaf=" http://arieg.bitbucket.org/pdf/seahorn_synasc15.pdf"> Algoritmic Logic-Based Verification with SeaHorn</a>. Invited talk at SYNASC 2015. </li>
-                       <li><i class="fa fa-caret-right pr-10 text-colored"></i>A. Komuravelli, N.Bjorner, A. Gurfinkel, K. McMillan. <i>Compositional Verification of Procedural Programs using Horn Clauses over Integers and Arrays</i>. At FMCAD 2015. To appear.</li>
-                                    	    <li><i class="fa fa-caret-right pr-10 text-colored"></i>A.Gurfinkel, T.Kahsai, A. Komuravelli, J.A.Navas. <a hreaf="papers/cav2015.pdf"> The SeaHorn Verification Framework</a>. At CAV 2015. LNCS 9206, pp. 343-361. 2015</li>
-  <li><i class="fa fa-caret-right pr-10 text-colored"></i>A.Gurfinkel, T.Kahsai, J.A.Navas. <a href="http://siglog.hosting.acm.org/wp-content/uploads/2015/04/siglog_news_4.pdf">Algorithmic Logic-Based Verification</a>. At ACM SIGLOG Newsletter, April 2015.</li>
-				    <li><i class="fa fa-caret-right pr-10 text-colored"></i>A.Gurfinkel, T.Kahsai, J.A.Navas. <a href="http://clip.dia.fi.upm.es/~jorge/docs/seahorn-svcomp15.pdf">SeaHorn: A Framework for Verifying C Programs (Competition Contribution)</a>. At TACAS 2015. LNCS 9035. pp 447-450. 2015</li>
-<li><i class="fa fa-caret-right pr-10 text-colored"></i>A. Komuravelli, A.Gurfinkel, S.Chaki<a hreaf="papers/spacer2014.pdf"> SMT-Based Model Checking for Recursive Programs.</a>. At CAV 2014. LNCS 8559, pp. 17-34. 2014</li>
-				  </ul>
-				</div>
-			</div>
-		</div>
-
-                	<div class="section">
-		  <div class="container object-non-visible" data-animation-effect="fadeIn">
-		    <h1 class="text-center title" id="download"><span>Download</span></h1>
-
-	            <div class="filters text-center">
-	              <ul class="nav nav-pills">
-                        <li>
-                        <img class="circular"  src="images/download.jpg" height="150" width="150">
-                          <a href="https://github.com/seahorn/seahorn/releases/download/v0.1.0-rc2/SeaHorn-0.1.0-rc2-Linux-x86_64.tar.gz"> v0.1.0-rc2 (Linux X86_64)</a>
-                        </li>
-                        <li></li>
-                        <li></li>
-                        <li>
-                          <img class="circular"  src="images/download.jpg" height="150" width="150">
-                          <a href="https://github.com/seahorn/seahorn/releases/download/v0.1.0-rc2/SeaHorn-0.1.0-rc2-Darwin-x86_64.tar.gz"> v0.1.0-rc2 ( Darwin X86_64)</a>
-                        </li>
-                        <li/><li/>
-                        <li>
-                          <img class="circular"  src="images/download.jpg" height="150" width="150">
-                          <a href="https://github.com/seahorn/seahorn/releases/download/v0.1.0-rc2/SeaHorn-0.1.0-rc2-Linux-i386.tar.gz"> v0.1.0-rc2 (Linux i386)</a>
-                        </li>
-
-                      </ul>
-		    </div>
-                  </div>
-		</div>
-
-                	<!-- section start -->
-		<!-- ================ -->
-		<div class="section">
-		  <div class="container object-non-visible" data-animation-effect="fadeIn">
-		    <h1 class="text-center title" id="people"><span>People</span></h1>
-
-	            <div class="filters text-center">
-	              <ul class="nav nav-pills">
-                        <li>
-                        <img class="circular"  src="images/arie.jpg" height="150" width="150">
-                          <a href="http://arieg.bitbucket.org">Arie Gurfinkel <br>(CMU /SEI)</a>
-                        </li>
-                        <li></li>
-                        <li></li>
-                        <li>
-                          <img class="circular"  src="images/teme.jpg" height="130" width="130">
-                          <a href="http://lememta.info">Temesghen Kahsai <br>(NASA Ames / CMU)</a>
-                        </li>
-                        <li></li>
-                        <li></li>
-                        <li>
-                          <img class="circular"  src="images/jorge.jpg" height="150" width="150">
-                          <a href="http://ti.arc.nasa.gov/profile/jorge/">Jorge Navas <br>(NASA Ames / SGT)</a>
-                        </li>
-                      </ul>
-		    </div>
-                  </div>
-		</div>
-		<!-- footer start -->
-		<!-- ================ -->
-		<footer id="footer">
-
-			<!-- .footer start -->
-			<!-- ================ -->
-			<!-- <div class="footer section"> -->
-			<!-- 	<div class="container"> -->
-			<!-- 		<h1 class="title text-center" id="contact">Contact</h1> -->
-			<!-- 		<div class="space"></div> -->
-			<!-- 		<div class="row"> -->
-			<!-- 			<div class="col-sm-6"> -->
-			<!-- 				<div class="footer-content"> -->
-			<!-- 					<ul class="list-icons"> -->
-			<!-- 						<li><i class="fa fa-envelope-o pr-10"></i> your@email.com</li> -->
-			<!-- 					</ul> -->
-			<!-- 				</div> -->
-			<!-- 			</div> -->
-			<!-- 		</div> -->
-			<!-- 	</div> -->
-			<!-- </div> -->
-			<!-- .footer end -->
-
-			<!-- .subfooter start -->
-			<!-- ================ -->
-			<div class="subfooter">
-				<div class="container">
-					<div class="row">
-						<div class="col-md-12">
-							<p class="text-center">© Carnegie Mellon University 2015 | <a target="_blank"="http://twitter.github.io/bootstrap">Bootstrap</a>|<a target="_blank" href="http://htmlcoder.me">Worthy</a>.</p>
-						</div>
-					</div>
-				</div>
-			</div>
-			<!-- .subfooter end -->
-
-		</footer>
-		<!-- footer end -->
-
-		<!-- JavaScript files placed at the end of the document so the pages load faster
-		================================================== -->
-		<!-- Jquery and Bootstap core js files -->
-		<script type="text/javascript" src="plugins/jquery.min.js"></script>
-		<script type="text/javascript" src="bootstrap/js/bootstrap.min.js"></script>
-
-		<!-- Modernizr javascript -->
-		<script type="text/javascript" src="plugins/modernizr.js"></script>
-
-		<!-- Isotope javascript -->
-		<script type="text/javascript" src="plugins/isotope/isotope.pkgd.min.js"></script>
-
-		<!-- Backstretch javascript -->
-		<script type="text/javascript" src="plugins/jquery.backstretch.min.js"></script>
-
-		<!-- Appear javascript -->
-		<script type="text/javascript" src="plugins/jquery.appear.js"></script>
-
-		<!-- Initialization of Plugins -->
-		<script type="text/javascript" src="js/template.js"></script>
-
-		<!-- Custom Scripts -->
-		<script type="text/javascript" src="js/custom.js"></script>
-
-	</body>
-</html>
+                         <li><i class="fa fa-caret-right pr-10 text-colored"></i>G.Gange, J.A.Navas, P.Schachte, H.Sondergaard, P.Stuckey. <a hreaf="papers/vmcai16.pdf"> An Abstract Domain of Uninterpreted Functions</a>. At VMCAI 2016. To appear. </li>
+                      <li><i class="fa fa-caret-right pr-10 text-colored"></i>A. Gurfinkel <a hreaf=" http://arieg.bitbucket.org/pdf/seahorn_synasc15.pdf"> Algoritmic Logic-Based Verification with SeaHorn</a>. Invited talk at SYNASC 2015. </li>
+                       <li><i class="fa fa-caret-right pr-10 text-colored"></i>A. Komuravelli, N.Bjorner, A. Gurfinkel, K. McMillan. <i>Compositional Verification of Procedural Programs using Horn Clauses over Integers and Arrays</i>. At FMCAD 2015. IEEE, pp. 89-96, 2015.</li>
+                                    	    <li><i class="fa fa-caret-right pr-10 text-colored"></i>A.Gurfinkel, T.Kahsai, A. Komuravelli, J.A.Navas. <a hreaf="papers/cav2015.pdf"> The SeaHorn Verification Framework</a>. At CAV 2015. LNCS 9206, pp. 343-361. 2015</li>
+  <li><i class="fa fa-caret-right pr-10 text-colored"></i>A.Gurfinkel, T.Kahsai, J.A.Navas. <a href="http://siglog.hosting.acm.org/wp-content/uploads/2015/04/siglog_news_4.pdf">Algorithmic Logic-Based Verification</a>. At ACM SIGLOG Newsletter, April 2015.</li>
+				    <li><i class="fa fa-caret-right pr-10 text-colored"></i>A.Gurfinkel, T.Kahsai, J.A.Navas. <a href="http://clip.dia.fi.upm.es/~jorge/docs/seahorn-svcomp15.pdf">SeaHorn: A Framework for Verifying C Programs (Competition Contribution)</a>. At TACAS 2015. LNCS 9035. pp 447-450. 2015</li>
+<li><i class="fa fa-caret-right pr-10 text-colored"></i>A. Komuravelli, A.Gurfinkel, S.Chaki<a hreaf="papers/spacer2014.pdf"> SMT-Based Model Checking for Recursive Programs.</a>. At CAV 2014. LNCS 8559, pp. 17-34. 2014</li>
+				  </ul>
+				</div>
+			</div>
+		</div>
+
+                	<div class="section">
+		  <div class="container object-non-visible" data-animation-effect="fadeIn">
+		    <h1 class="text-center title" id="download"><span>Download</span></h1>
+
+	            <div class="filters text-center">
+	              <ul class="nav nav-pills">
+                        <li>
+                        <img class="circular"  src="images/download.jpg" height="150" width="150">
+                          <a href="https://github.com/seahorn/seahorn/releases/download/v0.1.0-rc2/SeaHorn-0.1.0-rc2-Linux-x86_64.tar.gz"> v0.1.0-rc2 (Linux X86_64)</a>
+                        </li>
+                        <li></li>
+                        <li></li>
+                        <li>
+                          <img class="circular"  src="images/download.jpg" height="150" width="150">
+                          <a href="https://github.com/seahorn/seahorn/releases/download/v0.1.0-rc2/SeaHorn-0.1.0-rc2-Darwin-x86_64.tar.gz"> v0.1.0-rc2 ( Darwin X86_64)</a>
+                        </li>
+                        <li/><li/>
+                        <li>
+                          <img class="circular"  src="images/download.jpg" height="150" width="150">
+                          <a href="https://github.com/seahorn/seahorn/releases/download/v0.1.0-rc2/SeaHorn-0.1.0-rc2-Linux-i386.tar.gz"> v0.1.0-rc2 (Linux i386)</a>
+                        </li>
+
+                      </ul>
+		    </div>
+                  </div>
+		</div>
+
+                	<!-- section start -->
+		<!-- ================ -->
+		<div class="section">
+		  <div class="container object-non-visible" data-animation-effect="fadeIn">
+		    <h1 class="text-center title" id="people"><span>People</span></h1>
+
+	            <div class="filters text-center">
+	              <ul class="nav nav-pills">
+                        <li>
+                        <img class="circular"  src="images/arie.jpg" height="150" width="150">
+                          <a href="http://arieg.bitbucket.org">Arie Gurfinkel <br>(CMU /SEI)</a>
+                        </li>
+                        <li></li>
+                        <li></li>
+                        <li>
+                          <img class="circular"  src="images/teme.jpg" height="130" width="130">
+                          <a href="http://lememta.info">Temesghen Kahsai <br>(NASA Ames / CMU)</a>
+                        </li>
+                        <li></li>
+                        <li></li>
+                        <li>
+                          <img class="circular"  src="images/jorge.jpg" height="150" width="150">
+                          <a href="http://ti.arc.nasa.gov/profile/jorge/">Jorge Navas <br>(NASA Ames / SGT)</a>
+                        </li>
+                      </ul>
+		    </div>
+                  </div>
+		</div>
+		<!-- footer start -->
+		<!-- ================ -->
+		<footer id="footer">
+
+			<!-- .footer start -->
+			<!-- ================ -->
+			<!-- <div class="footer section"> -->
+			<!-- 	<div class="container"> -->
+			<!-- 		<h1 class="title text-center" id="contact">Contact</h1> -->
+			<!-- 		<div class="space"></div> -->
+			<!-- 		<div class="row"> -->
+			<!-- 			<div class="col-sm-6"> -->
+			<!-- 				<div class="footer-content"> -->
+			<!-- 					<ul class="list-icons"> -->
+			<!-- 						<li><i class="fa fa-envelope-o pr-10"></i> your@email.com</li> -->
+			<!-- 					</ul> -->
+			<!-- 				</div> -->
+			<!-- 			</div> -->
+			<!-- 		</div> -->
+			<!-- 	</div> -->
+			<!-- </div> -->
+			<!-- .footer end -->
+
+			<!-- .subfooter start -->
+			<!-- ================ -->
+			<div class="subfooter">
+				<div class="container">
+					<div class="row">
+						<div class="col-md-12">
+							<p class="text-center">© Carnegie Mellon University 2015 | <a target="_blank"="http://twitter.github.io/bootstrap">Bootstrap</a>|<a target="_blank" href="http://htmlcoder.me">Worthy</a>.</p>
+						</div>
+					</div>
+				</div>
+			</div>
+			<!-- .subfooter end -->
+
+		</footer>
+		<!-- footer end -->
+
+		<!-- JavaScript files placed at the end of the document so the pages load faster
+		================================================== -->
+		<!-- Jquery and Bootstap core js files -->
+		<script type="text/javascript" src="plugins/jquery.min.js"></script>
+		<script type="text/javascript" src="bootstrap/js/bootstrap.min.js"></script>
+
+		<!-- Modernizr javascript -->
+		<script type="text/javascript" src="plugins/modernizr.js"></script>
+
+		<!-- Isotope javascript -->
+		<script type="text/javascript" src="plugins/isotope/isotope.pkgd.min.js"></script>
+
+		<!-- Backstretch javascript -->
+		<script type="text/javascript" src="plugins/jquery.backstretch.min.js"></script>
+
+		<!-- Appear javascript -->
+		<script type="text/javascript" src="plugins/jquery.appear.js"></script>
+
+		<!-- Initialization of Plugins -->
+		<script type="text/javascript" src="js/template.js"></script>
+
+		<!-- Custom Scripts -->
+		<script type="text/javascript" src="js/custom.js"></script>
+
+	</body>
+</html>